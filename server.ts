/**
 * @file Implements an Express Node HTTP server.
 */

require('dotenv').config({
    path: "./.env"
});

import express, { Request, Response } from 'express';
import mongoose from 'mongoose';
import AuthenticationController from './Controllers/AuthenticationController';
import BookmarkController from './Controllers/BookmarkController';
import FollowController from './Controllers/FollowController';
import LikeController from './Controllers/LikeController';
import MessageController from './Controllers/MessageController';
import TuitController from './Controllers/TuitController';
import UserController from './Controllers/UserController';
import BookmarkDao from './mongoose/BookmarkDao';
import FollowDao from './mongoose/FollowDao';
import LikeDao from './mongoose/LikeDao';
import MessageDao from './mongoose/MessageDao';
import TuitDao from './mongoose/TuitDao';
import UserDao from './mongoose/UserDao';
<<<<<<< HEAD

const cors = require('cors');
=======
>>>>>>> 30882839
const app = express();

let sess = {
    secret: process.env.EXPRESS_SESSION_SECRET,
    saveUninitialized: true,
    resave: true,
    cookie: {
        sameSite: process.env.NODE_ENV === "production" ? 'none' : 'lax',
        secure: process.env.NODE_ENV === "production",
    }
}

if (process.env.ENV === 'PRODUCTION') {
    app.set('trust proxy', 1) // trust first proxy
    sess.cookie.secure = true // serve secure cookies
}

const session = require("express-session");
const cors = require('cors');

app.use(cors({
    credentials: true,
    origin: process.env.BASE_URL
}));
app.use(session(sess))
app.use(express.json());

mongoose.connect(`mongodb+srv://${process.env.USER}:${process.env.PASS}@cluster0.2q2gfmo.mongodb.net/FSE?retryWrites=true&w=majority`);

const userDao = new UserDao();
AuthenticationController(app, userDao);
new UserController(app, userDao);

const tuitDao = new TuitDao();
new TuitController(app, tuitDao);

const likesDao = new LikeDao();
new LikeController(app, likesDao);

const followDao = new FollowDao();
new FollowController(app, followDao);

const bookmarkDao = new BookmarkDao();
new BookmarkController(app, bookmarkDao);

const messageDao = new MessageDao();
new MessageController(app, messageDao);

app.get('/', (req: Request, res: Response) =>
    res.send('Welcome to Foundation of Software Engineering!!!!'));

app.get('/hello', (req: Request, res: Response) =>
    res.send('Welcome to Foundation of Software Engineering!'));

/**
 * Start a server listening at port 4001 locally
 * but use environment variable PORT on Heroku if available.
 */
const PORT = 4000;
app.listen(process.env.PORT || PORT, () => {
    console.log("Up and Running!");
});<|MERGE_RESOLUTION|>--- conflicted
+++ resolved
@@ -21,11 +21,8 @@
 import MessageDao from './mongoose/MessageDao';
 import TuitDao from './mongoose/TuitDao';
 import UserDao from './mongoose/UserDao';
-<<<<<<< HEAD
 
 const cors = require('cors');
-=======
->>>>>>> 30882839
 const app = express();
 
 let sess = {
